# Registry Credentials
Allow for Registry credentials to be refreshed inside your Kubernetes cluster via ImagePullSecrets

## How it works

1. The tool runs as a pod in the `kube-system` namespace.
- It gets credentials from AWS ECR or Google Container Registry
- Next it creates a secret with credentials for your registry
- Then it sets up this secret to be used in the `ImagePullSecrets` for the default service account
- Whenever a pod is created, this secret is attached to the pod
- The container will refresh the credentials by default every 60 minutes
- Enabled for use with Minikube as an addon (https://github.com/kubernetes/minikube#add-ons)

_NOTE: This will setup credentials across ALL namespaces!_

## Parameters

The following parameters are driven via Environment variables.

- Environment Variables:
  - AWS_ACCESS_KEY_ID / AWS_SECRET_ACCESS_KEY: Credentials to access AWS
  - awsaccount: AWS Account Id 
  - awsregion: (optional) Can override the default aws region by setting this variable. Note: The region can also be specified as an arg to the binary.  

## How to setup running in AWS

1. Clone the repo and navigate to directory

2a. If running on AWS EC2, make sure your EC2 instances have the following IAM permissions:

  ```json
  {
   "Effect": "Allow",
    "Action": [
     "ecr:GetAuthorizationToken",
     "ecr:BatchCheckLayerAvailability",
     "ecr:GetDownloadUrlForLayer",
     "ecr:GetRepositoryPolicy",
     "ecr:DescribeRepositories",
     "ecr:ListImages",
     "ecr:BatchGetImage"
   ],
   "Resource": "*"
  }
  ```

2b. If you are not running in AWS Cloud, then you can still use this tool! Edit & create the sample [secret](k8s/secret.yaml) and update values for AWS_ACCESS_KEY_ID, AWS_SECRET_ACCESS_KEY, and AWS Account Id (base64 encoded)

```bash
echo -n "secret-key" | base64

kubectl create -f k8s/secret.yaml
```

3. Create the replication controller. NOTE: If running on prem, no need to provide AWS_ACCESS_KEY_ID or AWS_SECRET_ACCESS_KEY since that will come from the EC2 instance.

  ```bash
  kubectl create -f k8s/replicationController.yaml
  ```
4. Use awsecr-cred for name of imagePullSecrets on your deployment.yaml file.

## How to setup running in GCR

1. Clone the repo and navigate to directory

2. Input your application_default_credentials.json information into the secret.yaml template located [here](k8s/secret.yaml#L17):
The value for application_default_credentials.json can be obtained with the following command:
```bash
base64 -w $HOME/.config/gcloud/application_default_credentials.json
```

3. Create the secret in kubernetes
```bash
<<<<<<< HEAD
kubectl create -f k8s/secret.yml
=======
kubectl create -f k8s/gcr-secret.yaml
>>>>>>> 265fa8be
```

3. Create the replication controller:

```bash
kubectl create -f k8s/replicationController.yaml
```

## DockerHub Image

- https://hub.docker.com/r/upmcenterprises/awsecr-creds/

## Developing Locally

If you want to hack on this project:

1. Clone the repo
2. Build: `make binary`
3. Test: `make test`
4. Run on your machine: ` go run ./main.go --kubecfg-file=<pathToKubecfgFile> --use-kubernetes-cluster-service=false

## About

Built by UPMC Enterprises in Pittsburgh, PA. http://enterprises.upmc.com/<|MERGE_RESOLUTION|>--- conflicted
+++ resolved
@@ -71,11 +71,7 @@
 
 3. Create the secret in kubernetes
 ```bash
-<<<<<<< HEAD
 kubectl create -f k8s/secret.yml
-=======
-kubectl create -f k8s/gcr-secret.yaml
->>>>>>> 265fa8be
 ```
 
 3. Create the replication controller:
