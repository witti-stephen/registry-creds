--- conflicted
+++ resolved
@@ -29,15 +29,9 @@
   AWS_SECRET_ACCESS_KEY: Y2hhbmdlbWU=
   AWS_SESSION_TOKEN: Y2hhbmdlbWU=
   aws-account: Y2hhbmdlbWU=
-<<<<<<< HEAD
   aws-region: Y2hhbmdlbWU=
   aws-assume-role: Y2hhbmdlbWU=
-=======
-  aws-region: dXMtZWFzdC0x
-  aws_assume_role: YXJuOmF3czppYW06Ojk5OTk5OTk5OTpyb2xlL3JvbGUtYXJuLTIzNDIzNDIzZXRj
-  # AWS_SESSION_TOKEN is optional. If you do not use it just provide an empty value:
   AWS_SESSION_TOKEN: ""
->>>>>>> 60cca445
 type: Opaque
 
 ---
